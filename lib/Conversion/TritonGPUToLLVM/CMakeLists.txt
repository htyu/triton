--- conflicted
+++ resolved
@@ -1,18 +1,14 @@
 add_mlir_conversion_library(TritonGPUToLLVM
     TritonGPUToLLVM.cpp
-<<<<<<< HEAD
     GcnAsmFormat.cpp
     PtxAsmFormat.cpp
-=======
     TritonGPUToLLVMPass.cpp
-    PTXAsmFormat.cpp
     ConvertLayoutOpToLLVM.cpp
     ElementwiseOpToLLVM.cpp
     ViewOpToLLVM.cpp
     LoadStoreOpToLLVM.cpp
     DotOpToLLVM.cpp
     ReduceOpToLLVM.cpp
->>>>>>> ca05ef8e
 
     ADDITIONAL_HEADER_DIRS
     ${PROJECT_SOURCE_DIR}/include/triton/Conversion/TritonGPUToLLVM
