--- conflicted
+++ resolved
@@ -145,17 +145,10 @@
             "-DPython3_EXECUTABLE:FILEPATH=" + sys.executable,
             "-DCMAKE_VERBOSE_MAKEFILE:BOOL=ON",
             "-DPYTHON_INCLUDE_DIRS=" + python_include_dir,
-<<<<<<< HEAD
             "-DLLVM_EXTERNAL_LIT=" + lit_dir,
         ] + thirdparty_cmake_args
         if torch.version.hip is not None:
             cmake_args.append("-DTRITON_USE_ROCM=ON")
-=======
-        ]
-        if lit_dir is not None:
-            cmake_args.append("-DLLVM_EXTERNAL_LIT=" + lit_dir)
-        cmake_args.extend(thirdparty_cmake_args)
->>>>>>> e5dbe35c
 
         # configuration
         cfg = get_build_type()
