--- conflicted
+++ resolved
@@ -1118,13 +1118,9 @@
     if capability[0] == 7:
         if (M, N, K, num_warps) == (128, 256, 32, 8):
             pytest.skip("shared memory out of resource")
-<<<<<<< HEAD
-
     if torch.version.hip is not None:
         if (M, N, K) == (64, 128, 128):
             pytest.skip("Not supported: memory out of resource.")
-=======
->>>>>>> 7a91092f
 
     torch.backends.cuda.matmul.allow_tf32 = allow_tf32
 
