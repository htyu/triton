--- conflicted
+++ resolved
@@ -1,6 +1,4 @@
 import os
-import torch
-
 import torch
 
 from . import core, extern
@@ -11,12 +9,8 @@
     LOCAL_PATH = os.path.join(os.path.dirname(os.path.abspath(__file__)), "..", "third_party", "cuda", "lib", "libdevice.10.bc")
 LIBDEVICE_PATH = os.getenv("TRITON_LIBDEVICE_PATH", LOCAL_PATH)
 
-<<<<<<< HEAD
-@impl.extern
-=======
-
-@extern.extern
->>>>>>> 7f3f58f3
+
+@extern.extern
 def clz(arg0, _builder=None):
     return extern.elementwise("libdevice", LIBDEVICE_PATH, [arg0, ],
                               {(core.dtype("int32"),): ("__nv_clz", core.dtype("int32")),
