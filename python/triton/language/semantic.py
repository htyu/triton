--- conflicted
+++ resolved
@@ -1320,12 +1320,8 @@
         ret = tl.tensor(builder.create_dot(lhs.handle, rhs.handle, _0, allow_tf32, max_num_imprecise_acc),
                         ret_ty)
         return cast(ret, ret_scalar_ty, builder)
-<<<<<<< HEAD
     if is_hip() and mfma_supported(M, N, lhs.type.shape[1], allow_tf32,
-                                   ret_scalar_ty) and ret_scalar_ty.primitive_bitwidth < 32:
-=======
-    if is_hip() and mfma_supported(M, N, lhs.type.shape[1], allow_tf32, ret_scalar_ty, builder.target) and ret_scalar_ty.primitive_bitwidth <= 32:
->>>>>>> d9219e0e
+                                   ret_scalar_ty, builder.target) and ret_scalar_ty.primitive_bitwidth <= 32:
         # max_num_imprecise_acc does not yet apply to hip
         if is_hip():
             max_num_imprecise_acc = 0
